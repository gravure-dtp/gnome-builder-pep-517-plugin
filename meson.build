--- conflicted
+++ resolved
@@ -33,16 +33,12 @@
 		message('Gnome-builder path: @0@'.format(gnome_builder.full_path()))
 		printed_version = run_command(gnome_builder, '--version').stdout()
 	endif
-<<<<<<< HEAD
-	builder_version = ret.stdout().split()[-1]
-=======
 endif
 
 if printed_version == ''
 	error('can not obtain gnome-builder version.')
 else
 	builder_version = printed_version.split()[-1]
->>>>>>> a5e7e37b
 	if builder_version.version_compare('<' + builder_required_version)
 	    error('need at least version 3.38 of gnome-builder\ninstalled version=@0@'.format(builder_version))
 	else
